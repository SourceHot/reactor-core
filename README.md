# Reactor Core

[![Join the chat at https://gitter.im/reactor/reactor](https://badges.gitter.im/Join%20Chat.svg)](https://gitter.im/reactor/reactor?utm_source=badge&utm_medium=badge&utm_campaign=pr-badge&utm_content=badge)
[![Reactor Core](https://maven-badges.herokuapp.com/maven-central/io.projectreactor/reactor-core/badge.svg?style=plastic)](https://mvnrepository.com/artifact/io.projectreactor/reactor-core) [![Latest](https://img.shields.io/github/release/reactor/reactor-core/all.svg)]() 

[![Download](https://api.bintray.com/packages/spring/jars/io.projectreactor/images/download.svg)](https://bintray.com/spring/jars/io.projectreactor/_latestVersion)

[![Travis CI](https://travis-ci.org/reactor/reactor-core.svg?branch=master)](https://travis-ci.org/reactor/reactor-core)
[![Codecov](https://img.shields.io/codecov/c/github/reactor/reactor-core.svg)]()
[![Code Quality: Java](https://img.shields.io/lgtm/grade/java/g/reactor/reactor-core.svg?logo=lgtm&logoWidth=18)](https://lgtm.com/projects/g/reactor/reactor-core/context:java)
[![Total Alerts](https://img.shields.io/lgtm/alerts/g/reactor/reactor-core.svg?logo=lgtm&logoWidth=18)](https://lgtm.com/projects/g/reactor/reactor-core/alerts)


<<<<<<< HEAD
Non-Blocking [Reactive Streams](https://www.reactive-streams.org/) Foundation for the JVM both implementing a [Reactive Extensions](http://reactivex.io) inspired API and efficient event streaming support.

The `master` branch is now dedicated to development of the `3.3.x` line.
=======
Non-Blocking [Reactive Streams](https://reactive-streams.org) Foundation for the JVM both implementing a [Reactive Extensions](https://reactivex.io) inspired API and efficient event streaming support.
>>>>>>> 898bfc12

## Getting it
   
**Reactor 3 requires Java 8 or + to run**.

With Gradle from repo.spring.io or Maven Central repositories (stable releases only):

```groovy
    repositories {
//      maven { url 'https://repo.spring.io/snapshot' }
      maven { url 'https://repo.spring.io/milestone' }
      mavenCentral()
    }

    dependencies {
<<<<<<< HEAD
      //compile "io.projectreactor:reactor-core:3.3.0.BUILD-SNAPSHOT"
      //testCompile("io.projectreactor:reactor-test:3.3.0.BUILD-SNAPSHOT")
      compile "io.projectreactor:reactor-core:3.2.6.RELEASE"
      testCompile("io.projectreactor:reactor-test:3.2.6.RELEASE")
=======
      //compile "io.projectreactor:reactor-core:3.2.8.BUILD-SNAPSHOT"
      //testCompile("io.projectreactor:reactor-test:3.2.8.BUILD-SNAPSHOT")
      compile "io.projectreactor:reactor-core:3.2.7.RELEASE"
      testCompile("io.projectreactor:reactor-test:3.2.7.RELEASE")
>>>>>>> 898bfc12
    }
```

See the [reference documentation](https://projectreactor.io/docs/core/release/reference/docs/index.html#getting)
for more information on getting it (eg. using Maven, or on how to get milestones and snapshots).

> **Note about Android support**: Reactor 3 doesn't officially support nor target Android.
However it should work fine with Android SDK 26 (Android O) and above. See the
[complete note](https://projectreactor.io/docs/core/release/reference/docs/index.html#prerequisites)
in the reference guide.


## Getting Started

New to Reactive Programming or bored of reading already ? Try the [Introduction to Reactor Core hands-on](https://github.com/reactor/lite-rx-api-hands-on) !

If you are familiar with RxJava or if you want to check more detailed introduction, be sure to check 
https://www.infoq.com/articles/reactor-by-example !

## Flux

A Reactive Streams Publisher with basic flow operators.
- Static factories on Flux allow for source generation from arbitrary callbacks types.
- Instance methods allows operational building, materialized on each _Flux#subscribe()_, _Flux#subscribe()_ or multicasting operations such as _Flux#publish_ and _Flux#publishNext_.

[<img src="https://raw.githubusercontent.com/reactor/reactor-core/v3.1.3.RELEASE/src/docs/marble/flux.png" width="500">](https://projectreactor.io/docs/core/release/api/reactor/core/publisher/Flux.html)

Flux in action :
```java
Flux.fromIterable(getSomeLongList())
    .mergeWith(Flux.interval(100))
    .doOnNext(serviceA::someObserver)
    .map(d -> d * 2)
    .take(3)
    .onErrorResume(errorHandler::fallback)
    .doAfterTerminate(serviceM::incrementTerminate)
    .subscribe(System.out::println);
```

## Mono
A Reactive Streams Publisher constrained to *ZERO* or *ONE* element with appropriate operators. 
- Static factories on Mono allow for deterministic *zero or one* sequence generation from arbitrary callbacks types.
- Instance methods allows operational building, materialized on each _Mono#subscribe()_ or _Mono#get()_ eventually called.

[<img src="https://raw.githubusercontent.com/reactor/reactor-core/v3.1.3.RELEASE/src/docs/marble/mono.png" width="500">](https://projectreactor.io/docs/core/release/api/reactor/core/publisher/Mono.html)

Mono in action :
```java
Mono.fromCallable(System::currentTimeMillis)
    .flatMap(time -> Mono.first(serviceA.findRecent(time), serviceB.findRecent(time)))
    .timeout(Duration.ofSeconds(3), errorHandler::fallback)
    .doOnSuccess(r -> serviceM.incrementSuccess())
    .subscribe(System.out::println);
```

Blocking Mono result :
```java    
Tuple2<Long, Long> nowAndLater = 
        Mono.zip(
                Mono.just(System.currentTimeMillis()),
                Flux.just(1).delay(1).map(i -> System.currentTimeMillis()))
            .block();
```

## Schedulers

Reactor uses a [Scheduler](https://projectreactor.io/docs/core/release/api/reactor/core/scheduler/Scheduler.html) as a
contract for arbitrary task execution. It provides some guarantees required by Reactive
Streams flows like FIFO execution.

You can use or create efficient [schedulers](https://projectreactor.io/docs/core/release/api/reactor/core/scheduler/Schedulers.html)
to jump thread on the producing flows (subscribeOn) or receiving flows (publishOn):

```java

Mono.fromCallable( () -> System.currentTimeMillis() )
	.repeat()
    .publishOn(Schedulers.single())
    .log("foo.bar")
    .flatMap(time ->
        Mono.fromCallable(() -> { Thread.sleep(1000); return time; })
            .subscribeOn(Schedulers.parallel())
    , 8) //maxConcurrency 8
    .subscribe();
```

## ParallelFlux

[ParallelFlux](https://projectreactor.io/docs/core/release/api/reactor/core/publisher/ParallelFlux.html) can starve your CPU's from any sequence whose work can be subdivided in concurrent
 tasks. Turn back into a `Flux` with `ParallelFlux#sequential()`, an unordered join or
 use arbitrary merge strategies via 'groups()'.

```java
Mono.fromCallable( () -> System.currentTimeMillis() )
	.repeat()
    .parallel(8) //parallelism
    .runOn(Schedulers.parallel())
    .doOnNext( d -> System.out.println("I'm on thread "+Thread.currentThread()) )
    .subscribe()
```


## Custom sources : Flux.create and FluxSink, Mono.create and MonoSink
To bridge a Subscriber or Processor into an outside context that is taking care of
producing non concurrently, use `Flux#create`, `Mono#create`.

```java
Flux.create(sink -> {
         ActionListener al = e -> {
            sink.next(textField.getText());
         };

         // without cancellation support:
         button.addActionListener(al);

         // with cancellation support:
         sink.onCancel(() -> {
         	button.removeListener(al);
         });
    },
    // Overflow (backpressure) handling, default is BUFFER
    FluxSink.OverflowStrategy.LATEST)
    .timeout(3)
    .doOnComplete(() -> System.out.println("completed!"))
    .subscribe(System.out::println)
```

## The Backpressure Thing

Most of this cool stuff uses bounded ring buffer implementation under the hood to mitigate signal processing difference between producers and consumers. Now, the operators and processors or any standard reactive stream component working on the sequence will be instructed to flow in when these buffers have free room AND only then. This means that we make sure we both have a deterministic capacity model (bounded buffer) and we never block (request more data on write capacity). Yup, it's not rocket science after all, the boring part is already being worked by us in collaboration with [Reactive Streams Commons](https://github.com/reactor/reactive-streams-commons) on going research effort.

## What's more in it ?

"Operator Fusion" (flow optimizers), health state observers, helpers to build custom reactive components, bounded queue generator, hash-wheel timer, converters from/to Java 9 Flow, Publisher and Java 8 CompletableFuture. The repository contains a `reactor-test` project with test features like the [`StepVerifier`](https://projectreactor.io/docs/test/release/api/index.html?reactor/test/StepVerifier.html).

-------------------------------------

## Reference Guide
https://projectreactor.io/docs/core/release/reference/docs/index.html

## Javadoc
https://projectreactor.io/docs/core/release/api/

## Getting started with Flux and Mono
https://github.com/reactor/lite-rx-api-hands-on

## Reactor By Example
https://www.infoq.com/articles/reactor-by-example

## Head-First Spring & Reactor
https://github.com/reactor/head-first-reactive-with-spring-and-reactor/

## Beyond Reactor Core
- Everything to jump outside the JVM with the non-blocking drivers from [Reactor Netty](https://github.com/reactor/reactor-netty).
- [Reactor Addons](https://github.com/reactor/reactor-addons) provide for adapters and extra operators for Reactor 3.

-------------------------------------
_Powered by [Reactive Streams Commons](https://github.com/reactor/reactive-streams-commons)_

_Licensed under [Apache Software License 2.0](www.apache.org/licenses/LICENSE-2.0)_

_Sponsored by [Pivotal](https://pivotal.io)_
<|MERGE_RESOLUTION|>--- conflicted
+++ resolved
@@ -11,13 +11,9 @@
 [![Total Alerts](https://img.shields.io/lgtm/alerts/g/reactor/reactor-core.svg?logo=lgtm&logoWidth=18)](https://lgtm.com/projects/g/reactor/reactor-core/alerts)
 
 
-<<<<<<< HEAD
-Non-Blocking [Reactive Streams](https://www.reactive-streams.org/) Foundation for the JVM both implementing a [Reactive Extensions](http://reactivex.io) inspired API and efficient event streaming support.
+Non-Blocking [Reactive Streams](https://www.reactive-streams.org/) Foundation for the JVM both implementing a [Reactive Extensions](https://reactivex.io) inspired API and efficient event streaming support.
 
 The `master` branch is now dedicated to development of the `3.3.x` line.
-=======
-Non-Blocking [Reactive Streams](https://reactive-streams.org) Foundation for the JVM both implementing a [Reactive Extensions](https://reactivex.io) inspired API and efficient event streaming support.
->>>>>>> 898bfc12
 
 ## Getting it
    
@@ -33,17 +29,10 @@
     }
 
     dependencies {
-<<<<<<< HEAD
       //compile "io.projectreactor:reactor-core:3.3.0.BUILD-SNAPSHOT"
       //testCompile("io.projectreactor:reactor-test:3.3.0.BUILD-SNAPSHOT")
       compile "io.projectreactor:reactor-core:3.2.6.RELEASE"
       testCompile("io.projectreactor:reactor-test:3.2.6.RELEASE")
-=======
-      //compile "io.projectreactor:reactor-core:3.2.8.BUILD-SNAPSHOT"
-      //testCompile("io.projectreactor:reactor-test:3.2.8.BUILD-SNAPSHOT")
-      compile "io.projectreactor:reactor-core:3.2.7.RELEASE"
-      testCompile("io.projectreactor:reactor-test:3.2.7.RELEASE")
->>>>>>> 898bfc12
     }
 ```
 
