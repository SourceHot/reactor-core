--- conflicted
+++ resolved
@@ -26,29 +26,17 @@
 }
 
 plugins {
-<<<<<<< HEAD
-  id "com.github.johnrengelman.shadow" version "4.0.2"
-  id 'org.asciidoctor.convert' version '1.5.11'
-  id "me.champeau.gradle.japicmp" version "0.2.6"
-  id "de.undercouch.download" version "3.4.3"
-  id "org.unbroken-dome.test-sets" version "2.1.1" apply false // 2.x version does not work with Gradle 4.10
-  id 'com.gradle.build-scan' version '2.4.2'
+	id "com.github.johnrengelman.shadow" version "4.0.2"
+	id 'org.asciidoctor.convert' version '1.5.11'
+	id "me.champeau.gradle.japicmp" version "0.2.6"
+	id "de.undercouch.download" version "3.4.3"
+	id "org.unbroken-dome.test-sets" version "2.1.1" apply false // 2.x version does not work with Gradle 4.10
+	id 'com.gradle.build-scan' version '2.4.2'
+	id "com.jfrog.artifactory" version "4.9.8" apply false
 }
 
 apply plugin: "io.reactor.gradle.detect-ci"
 apply from: "gradle/asciidoc.gradle" //asciidoc (which is generated from root dir)
-apply from: "gradle/setup.gradle"
-=======
-	id 'org.asciidoctor.convert' version '1.5.9.2'
-	id "me.champeau.gradle.jmh" version "0.4.7" apply false
-	id "org.jetbrains.dokka" version "0.9.18" apply false
-	id "me.champeau.gradle.japicmp" version "0.2.6"
-	id "de.undercouch.download" version "3.4.3"
-	id "com.jfrog.artifactory" version "4.9.8" apply false
-}
-
-apply from: "gradle/doc.gradle"
->>>>>>> 3d8d2262
 
 ext {
 	jdk = JavaVersion.current().majorVersion
@@ -110,37 +98,14 @@
 }
 
 configure(subprojects) { p ->
-<<<<<<< HEAD
-  apply plugin: 'java'
-  apply plugin: 'jacoco'
-  apply plugin: 'propdeps' //TODO replace with a simpler local plugin?
-
-  description = 'Non-Blocking Reactive Foundation for the JVM'
-  group = 'io.projectreactor'
-=======
 	apply plugin: 'java'
-	apply plugin: 'kotlin'
 	apply plugin: 'jacoco'
-	apply plugin: 'osgi'
+	apply plugin: 'propdeps' //TODO replace with a simpler local plugin?
 	apply from: "${rootDir}/gradle/setup.gradle"
+
 
 	description = 'Non-Blocking Reactive Foundation for the JVM'
 	group = 'io.projectreactor'
-
-	ext {
-		//set up special version per sub-project
-		//(the root level configuration doesn't seem to propagate)
-		if (project.hasProperty('versionBranch') && version.toString().endsWith(".BUILD-SNAPSHOT")) {
-			versionBranch = versionBranch.replaceAll("\"", "").trim()
-			if (!versionBranch.isEmpty()) {
-				realVersion = p.version.toString().replace("BUILD-SNAPSHOT", versionBranch + ".BUILD-SNAPSHOT")
-				p.version = realVersion
-				println "Building special ${project} snapshot ${p.version}"
-				println "OSGI version would be: ${new OsgiHelper().getVersion(p.version.toString())}"
-			}
-		}
-	}
->>>>>>> 3d8d2262
 
   repositories {
 	mavenLocal()
